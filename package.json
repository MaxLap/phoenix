{
  "name": "phoenix",
  "version": "1.8.0-rc.4",
  "description": "The official JavaScript client for the Phoenix web framework.",
  "license": "MIT",
  "types": "./assets/dist/phoenix/index.d.ts",
  "module": "./priv/static/phoenix.mjs",
  "main": "./priv/static/phoenix.cjs.js",
  "unpkg": "./priv/static/phoenix.min.js",
  "jsdelivr": "./priv/static/phoenix.min.js",
  "exports": {
    "import": "./priv/static/phoenix.mjs",
    "require": "./priv/static/phoenix.cjs.js"
  },
  "repository": {
    "type": "git",
    "url": "git://github.com/phoenixframework/phoenix.git"
  },
  "author": "Chris McCord <chris@chrismccord.com> (https://www.phoenixframework.org)",
  "files": [
    "README.md",
    "LICENSE.md",
    "package.json",
    "priv/static/*",
    "assets/dist/phoenix/*",
    "assets/js/phoenix/*"
  ],
  "devDependencies": {
    "@babel/cli": "7.28.0",
    "@babel/core": "7.28.0",
    "@babel/preset-env": "7.28.0",
    "@eslint/js": "^9.28.0",
<<<<<<< HEAD
    "@types/jest": "^30.0.0",
    "@types/node": "^24.0.14",
    "eslint": "9.30.1",
=======
    "@stylistic/eslint-plugin": "^5.0.0",
    "documentation": "^14.0.3",
    "eslint": "9.31.0",
>>>>>>> 9aab5295
    "eslint-plugin-jest": "29.0.1",
    "globals": "^16.3.0",
    "jest": "^30.0.0",
    "jest-environment-jsdom": "^30.0.0",
    "jsdom": "^26.1.0",
    "mock-socket": "^9.3.1",
    "prettier": "^3.6.2",
    "ts-jest": "^29.4.0",
    "typedoc": "^0.28.7",
    "typescript": "^5.8.3",
    "typescript-eslint": "^8.37.0"
  },
  "scripts": {
    "build": "tsc",
    "build:watch": "tsc --watch",
    "test": "jest",
    "test.coverage": "jest --coverage",
    "test.watch": "jest --watch",
    "docs": "typedoc",
    "lint": "eslint --fix",
    "format": "prettier --write assets --log-level warn",
    "format.check": "prettier --check assets --log-level warn"
  }
}<|MERGE_RESOLUTION|>--- conflicted
+++ resolved
@@ -30,15 +30,9 @@
     "@babel/core": "7.28.0",
     "@babel/preset-env": "7.28.0",
     "@eslint/js": "^9.28.0",
-<<<<<<< HEAD
     "@types/jest": "^30.0.0",
     "@types/node": "^24.0.14",
-    "eslint": "9.30.1",
-=======
-    "@stylistic/eslint-plugin": "^5.0.0",
-    "documentation": "^14.0.3",
     "eslint": "9.31.0",
->>>>>>> 9aab5295
     "eslint-plugin-jest": "29.0.1",
     "globals": "^16.3.0",
     "jest": "^30.0.0",
