--- conflicted
+++ resolved
@@ -1,20 +1,15 @@
 defmodule Phoenix.Controller do
   import Phoenix.Controller.Connection
   import Plug.Conn
-<<<<<<< HEAD
-  alias Phoenix.Status
   alias Plug.MIME
+  alias Phoenix.Config
+  alias Phoenix.Plugs
 
   @default_content_type "text/html"
   @plug_default_mime_type "application/octet-stream"
-=======
-  alias Phoenix.Plugs
-  alias Phoenix.Mime
-  alias Phoenix.Config
 
   @moduledoc """
   Phoenix Controllers are responsible for handling the dispatch of Router requests
->>>>>>> e5951da2
 
   Like Routers, Controllers are Plugs, but contain a required :action plug that
   is implicitly added to the end plug chain. The :action proxies to the function
@@ -54,7 +49,7 @@
       unless @options[:bare] do
         plug Plugs.ParamsFetcher
         plug Plugs.ContentTypeFetcher
-        plug Plugs.Logger, Config.for(__MODULE__).logger[:level]
+        plug Plugs.Logger, Config.get([:logger, :level])
       end
     end
   end
@@ -158,7 +153,6 @@
 
   def render_view(conn, view_mod, layout_mod, template, assigns \\ []) do
     content_type = response_content_type(conn)
-<<<<<<< HEAD
     extensions   = MIME.extensions(content_type)
     layout       = Dict.get(assigns, :layout, "application")
     status       = Dict.get(assigns, :status, 200)
@@ -168,15 +162,6 @@
     end
 
     {:safe, rendered_content} = view_mod.render(template_name(template, extensions), assigns)
-=======
-    assigns      = Dict.merge(conn.assigns, assigns)
-    extension    = Mime.ext_from_type(content_type) || ""
-    layout       = Dict.get(assigns, :layout, "application")
-    assigns      = Dict.put_new(assigns, :within, {layout_mod, layout <> "." <> extension})
-    status       = Dict.get(assigns, :status, 200)
-
-    {:safe, rendered_content} = view_mod.render(template <> "." <> extension, assigns)
->>>>>>> e5951da2
 
     send_response(conn, status, content_type, rendered_content)
   end
@@ -185,59 +170,7 @@
   defp template_name(template, [ext | _]), do: "#{template}.#{ext}"
 
   @doc """
-<<<<<<< HEAD
-  Returns the List of String Accept headers, in order of priority
-  """
-  def accept_formats(conn) do
-    conn
-    |> get_req_header("accept")
-    |> parse_accept_headers
-  end
-  defp parse_accept_headers([]), do: []
-  defp parse_accept_headers([accepts | _rest]) do
-    accepts
-    |> String.split(",")
-    |> Enum.map fn format ->
-      String.split(format, ";") |> Enum.at(0)
-    end
-  end
-
-  @doc """
-  Returns the String response content-type
-
-  Lookup priority
-  1. format param of mime extension, ie "html", "json", "xml"
-  2. Accept header, ie "text/html,application/xml;q=0.9,*/*;q=0.8"
-  3. "text/html" default fallback
-  """
-  def response_content_type(conn) do
-    conn.params["format"]
-    |> mime_type_from_ext
-    |> Kernel.||(primary_accept_format(accept_formats(conn)))
-    |> Kernel.||(@default_content_type)
-  end
-  defp mime_type_from_ext(extension) do
-    case MIME.type(extension) do
-      @plug_default_mime_type -> nil
-      x -> x
-    end
-  end
-  defp primary_accept_format(["*/*" | _rest]), do: @default_content_type
-  defp primary_accept_format([type | _rest]), do: MIME.valid?(type) && type
-  defp primary_accept_format(_), do: nil
-
-  @doc """
-  Returns the String content-type fron Conn headers.  Defaults "text/html"
-  """
-  def get_content_type(conn) do
-    Enum.at(get_req_header(conn, "content-type"), 0) || @default_content_type
-  end
-
-  @doc """
-  Finds View module based on Controller Module
-=======
   Finds View module based on controller_module
->>>>>>> e5951da2
 
   Examples
 
