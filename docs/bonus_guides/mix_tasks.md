# Mix Tasks

There are currently a number of built-in Phoenix-specific and ecto-specific mix tasks available to us within a newly-generated application. We can also create our own application specific tasks.

## Phoenix Specific Mix Tasks

```console

➜ mix help | grep -i phx
mix phx.digest         # Digests and compresses static files
mix phx.digest.clean   # Removes old versions of static assets.
mix phx.gen.channel    # Generates a Phoenix channel
mix phx.gen.context    # Generates a context with functions around an Ecto schema
mix phx.gen.embedded   # Generates an embedded Ecto schema file
mix phx.gen.html       # Generates controller, views, and context for an HTML resource
mix phx.gen.json       # Generates controller, views, and context for a JSON resource
mix phx.gen.presence   # Generates a Presence tracker
mix phx.gen.schema     # Generates an Ecto schema and migration file
mix phx.gen.secret     # Generates a secret
mix phx.routes         # Prints all routes
mix phx.server         # Starts applications and their servers
```

Note that there are still other tasks under the full phoenix name:

```console
➜  mix help | grep -i phoenix
mix local.phoenix      # Updates Phoenix locally
mix phoenix.gen.html   # Generates controller, model and views for an HTML based resource
mix phoenix.new        # Creates a new Phoenix v1.2.1 application
mix phoenix.server     # Starts applications and their servers
```

We have seen all of these at one point or another in the guides, but having all the information about them in one place seems like a good idea. And here we are.

#### `mix phoenix.new`

This is how we tell Phoenix the framework to generate a new Phoenix application for us. We saw it early on in the [Up and Running Guide](up_and_running.html).

Before we begin, we should note that Phoenix uses [Ecto](https://github.com/elixir-lang/ecto) for database access and [Brunch.io](http://brunch.io/) for asset management by default. We can pass `--no-ecto` to opt out of Ecto and  `--no-brunch` to opt out of Brunch.io.

> Note: If we do use Brunch.io, we need to install its dependencies before we start our application. `phoenix.new` will ask to do this for us. Otherwise, we can install them with `npm install`. If we don't install them, the app will throw errors and may not serve our assets properly.

We need to pass `phoenix.new` a name for our application. Conventionally, we use all lower-case letters with underscores.

```console
$ mix phoenix.new task_tester
* creating task_tester/.gitignore
. . .
```

We can also use either a relative or absolute path.

This relative path works.

```console
$ mix phoenix.new ../task_tester
* creating ../task_tester/.gitignore
. . .
```

This absolute path works as well.

```console
$ mix phoenix.new /Users/me/work/task_tester
* creating /Users/me/work/task_tester/.gitignore
. . .
```

The `phoenix.new` task will also ask us if we want to install our dependencies. (Please see the note above about Brunch.io dependencies.)

```console
Fetch and install dependencies? [Yn] y
* running npm install && node node_modules/brunch/bin/brunch build
* running mix deps.get
```

Once all of our dependencies are installed, `phoenix.new` will tell us what our next steps are.

```console
We are all set! Run your Phoenix application:

$ cd task_tester
$ mix phoenix.server

You can also run it inside IEx (Interactive Elixir) as:

$ iex -S mix phoenix.server
```

By default `phoenix.new` will assume we want to use ecto for our models. If we don't want to use ecto in our application, we can use the `--no-ecto` flag.

```console
$ mix phoenix.new task_tester --no-ecto
* creating task_tester/.gitignore
. . .
```

With the `--no-ecto` flag, Phoenix will not make either ecto or postgrex a dependency of our application, and it will not create a `repo.ex` file.

By default, Phoenix will name our OTP application after the name we pass into `phoenix.new`. If we want, we can specify a different OTP application name with the `--app` flag.

```console
$  mix phx.new task_tester --app hello
* creating task_tester/config/config.exs
* creating task_tester/config/dev.exs
* creating task_tester/config/prod.exs
* creating task_tester/config/prod.secret.exs
* creating task_tester/config/test.exs
* creating task_tester/lib/hello/application.ex
* creating task_tester/lib/hello.ex
* creating task_tester/lib/hello_web/channels/user_socket.ex
* creating task_tester/lib/hello_web/views/error_helpers.ex
* creating task_tester/lib/hello_web/views/error_view.ex
* creating task_tester/lib/hello_web/endpoint.ex
* creating task_tester/lib/hello_web/router.ex
* creating task_tester/lib/hello_web.ex
* creating task_tester/mix.exs
. . .
```

If we look in the resulting `mix.exs` file, we will see that our project app name is `hello`.

```elixir
defmodule Hello.Mixfile do
  use Mix.Project

  def project do
    [app: :hello,
     version: "0.0.1",
. . .
```

A quick check will show that all of our module names are qualified with `Hello`.

```elixir
defmodule HelloWeb.PageController do
  use HelloWeb, :controller
. . .
```

We can also see that files related to the application as a whole - eg. files in `lib/` and the test seed file - have `hello` in their names.

```console
* creating task_tester/lib/hello.ex
* creating task_tester/lib/hello/endpoint.ex
* creating task_tester/lib/hello/repo.ex
* creating task_tester/test/hello_test.exs
```

If we only want to change the qualifying prefix for module names, we can do that with the `--module` flag. It's important to note that the value of the `--module` must look like a valid module name with proper capitalization. The task will throw an error if it doesn't.

```console
$  mix phoenix.new task_tester --module Hello
* creating task_tester/config/config.exs
* creating task_tester/config/dev.exs
* creating task_tester/config/prod.exs
* creating task_tester/config/prod.secret.exs
* creating task_tester/config/test.exs
* creating task_tester/lib/task_tester.ex
* creating task_tester/lib/task_tester/endpoint.ex
* creating task_tester/priv/static/robots.txt
* creating task_tester/test/controllers/page_controller_test.exs
* creating task_tester/test/views/error_view_test.exs
* creating task_tester/test/views/page_view_test.exs
* creating task_tester/test/support/conn_case.ex
* creating task_tester/test/support/channel_case.ex
* creating task_tester/test/test_helper.exs
* creating task_tester/web/controllers/page_controller.ex
* creating task_tester/web/templates/layout/app.html.eex
* creating task_tester/web/templates/page/index.html.eex
* creating task_tester/web/views/error_view.ex
* creating task_tester/web/views/layout_view.ex
* creating task_tester/web/views/page_view.ex
* creating task_tester/web/router.ex
* creating task_tester/web/web.ex
* creating task_tester/mix.exs
* creating task_tester/README.md
* creating task_tester/lib/task_tester/repo.ex
. . .
```

Notice that none of the files have `hello` in their names. All filenames related to the application name are `task_tester`.

If we look at the project app name in `mix.exs`, we see that it is `task_tester`, but all the module qualifying names begin with `Hello`.

```elixir
defmodule Hello.Mixfile do
  use Mix.Project

  def project do
    [app: :task_tester,
. . .
```

#### `mix phoenix.gen.html`

Phoenix now offers the ability to generate all the code to stand up a complete HTML resource - ecto migration, ecto model, controller with all the necessary actions, view, and templates. This can be a tremendous timesaver. Let's take a look at how to make this happen.

The `phoenix.gen.html` task takes a number of arguments, the module name of the model, the resource name, and a list of column_name:type attributes. The module name we pass in must conform to the Elixir rules of module naming, following proper capitalization.

```console
$ mix phoenix.gen.html Post posts body:string word_count:integer
* creating priv/repo/migrations/20150523120903_create_post.exs
* creating web/models/post.ex
* creating test/models/post_test.exs
* creating web/controllers/post_controller.ex
* creating web/templates/post/edit.html.eex
* creating web/templates/post/form.html.eex
* creating web/templates/post/index.html.eex
* creating web/templates/post/new.html.eex
* creating web/templates/post/show.html.eex
* creating web/views/post_view.ex
* creating test/controllers/post_controller_test.exs
```

When `phoenix.gen.html` is done creating files, it helpfully tells us that we need to add a line to our router file as well as run our ecto migrations.

```console
Add the resource to your browser scope in web/router.ex:

    resources "/posts", PostController

and then update your repository by running migrations:

$ mix ecto.migrate
```

Important: If we don't do this, our application won't compile, and we'll get an error.

```console
$ mix phoenix.server
Compiled web/models/post.ex

== Compilation error on file web/controllers/post_controller.ex ==
** (CompileError) web/controllers/post_controller.ex:27: function post_path/2 undefined
(stdlib) lists.erl:1336: :lists.foreach/2
(stdlib) erl_eval.erl:657: :erl_eval.do_apply/6
```

If we don't want to create a model for our resource we can use the `--no-model` flag.

```console
$ mix phoenix.gen.html Post posts body:string word_count:integer --no-model
* creating web/controllers/post_controller.ex
* creating web/templates/post/edit.html.eex
* creating web/templates/post/form.html.eex
* creating web/templates/post/index.html.eex
* creating web/templates/post/new.html.eex
* creating web/templates/post/show.html.eex
* creating web/views/post_view.ex
* creating test/controllers/post_controller_test.exs
```

It will tell us we need to add a line to our router file, but since we skipped the model, it won't mention anything about `ecto.migrate`.

```console
Add the resource to your browser scope in web/router.ex:

    resources "/posts", PostController
```

Important: If we don't do this, our application won't compile, and we'll get an error.

```console
$ mix phoenix.server

== Compilation error on file web/views/post_view.ex ==
** (CompileError) web/templates/post/edit.html.eex:4: function post_path/3 undefined
    (stdlib) lists.erl:1336: :lists.foreach/2
    (stdlib) erl_eval.erl:657: :erl_eval.do_apply/6
```

#### `mix phx.gen.json`

Phoenix also offers the ability to generate all the code to stand up a complete JSON resource - ecto migration, ecto model, controller with all the necessary actions and view. This command will not create any template for the app.

The `phx.gen.json` task takes a number of arguments, the module name of the model, the resource name, and a list of column_name:type attributes. The module name we pass in must conform to the Elixir rules of module naming, following proper capitalization.

```console
$ mix phx.gen.json Post posts title:string content:string
* creating priv/repo/migrations/20150521140551_create_post.exs
* creating web/models/post.ex
* creating test/models/post_test.exs
* creating web/controllers/post_controller.ex
* creating web/views/post_view.ex
* creating test/controllers/post_controller_test.exs
* creating web/views/changeset_view.ex
```

When `phx.gen.json` is done creating files, it helpfully tells us that we need to add a line to our router file as well as run our ecto migrations.

```console
Add the resource to your api scope in web/router.ex:

    resources "/posts", PostController, except: [:new, :edit]

and then update your repository by running migrations:

    $ mix ecto.migrate
```

Important: If we don't do this, our application won't compile, and we'll get an error.

```console
$ mix phx.server
Compiled web/models/post.ex

== Compilation error on file web/controllers/post_controller.ex ==
** (CompileError) web/controllers/post_controller.ex:27: function post_path/2 undefined
(stdlib) lists.erl:1336: :lists.foreach/2
(stdlib) erl_eval.erl:657: :erl_eval.do_apply/6
```

If we don't want to create a model for our resource we can use the `--no-model` flag.

```console
$ mix phx.gen.json Post posts title:string content:string --no-model
* creating web/controllers/post_controller.ex
* creating web/views/post_view.ex
* creating test/controllers/post_controller_test.exs
* creating web/views/changeset_view.ex
```

It will tell us we need to add a line to our router file, but since we skipped the model, it won't mention anything about `ecto.migrate`.

```console
Add the resource to your api scope in web/router.ex:

    resources "/posts", PostController, except: [:new, :edit]
```

Important: If we don't do this, our application won't compile, and we'll get an error.

```console
$ mix phx.server

== Compilation error on file lib/hello_web/controllers/post_controller.ex ==
** (CompileError) lib/hello_web/controllers/post_controller.ex:15: Hello.Post.__struct__/0 is undefined, cannot expand struct Hello.Post
    (elixir) src/elixir_map.erl:55: :elixir_map.translate_struct/4
    (stdlib) lists.erl:1352: :lists.mapfoldl/3
```

#### `mix phoenix.gen.model`

If we don't need a complete HTML/JSON resource and instead are only interested in a model, we can use the `phoenix.gen.model` task. It will generate a model, a migration and a test case.

The `phoenix.gen.model` task takes a number of arguments, the module name of the model, the plural model name used for the schema, and a list of column_name:type attributes.

```console
$ mix phoenix.gen.model User users name:string age:integer
* creating priv/repo/migrations/20150527185323_create_user.exs
* creating web/models/user.ex
* creating test/models/user_test.exs
```

> Note: If we need to namespace our resource we can simply namespace the first argument of the generator.
```console
$ mix phoenix.gen.model Admin.User users name:string age:integer
* creating priv/repo/migrations/20150527185940_create_admin_user.exs
* creating web/models/admin/user.ex
* creating test/models/admin/user_test.exs
```

#### `mix phx.gen.channel`

This task will generate a basic Phoenix channel as well a test case for it. It takes the module name for the channel as argument:

```console
$ mix phx.gen.channel Room
<<<<<<< HEAD
* creating web/channels/room_channel.ex
* creating test/channels/room_channel_test.exs
=======
* creating lib/hello_web/channels/room_channel.ex
* creating test/hello_web/channels/room_channel_test.exs
>>>>>>> e6709204
```

When `phx.gen.channel` is done, it helpfully tells us that we need to add a channel route to our router file.

```console
Add the channel to your `lib/hello_web/channels/user_socket.ex` handler, for example:

    channel "rooms:lobby", HelloWeb.RoomChannel
```

#### `mix phx.gen.presence`

This task will generate a Presence tracker. The module name can be passed as an argument,
`Presence` is used if no module name is passed.

```console
$ mix phx.gen.presence Presence
<<<<<<< HEAD
$ web/channels/presence.ex
=======
$ lib/hello_web/channels/presence.ex
>>>>>>> e6709204
```

#### `mix phx.routes`

This task has a single purpose, to show us all the routes defined for a given router. We saw it used extensively in the [Routing Guide](routing.html).

If we don't specify a router for this task, it will default to the router Phoenix generated for us.

```console
$ mix phx.routes
page_path  GET  /  TaskTester.PageController.index/2
```
We can also specify an individual router if we have more than one for our application.

```console
<<<<<<< HEAD
$ mix phx.routes TaskTester.Router
page_path  GET  /  TaskTester.PageController.index/2
=======
$ mix phx.routes TaskTesterWeb.Router
page_path  GET  /  TaskTesterWeb.PageController.index/2
>>>>>>> e6709204
```

#### `mix phx.server`

This is the task we use to get our application running. It takes no arguments at all. If we pass any in, they will be silently ignored.

```console
$ mix phx.server
<<<<<<< HEAD
[info] Running TaskTester.Endpoint with Cowboy on port 4000 (http)
=======
[info] Running TaskTesterWeb.Endpoint with Cowboy on port 4000 (http)
>>>>>>> e6709204
```
It silently ignores our `DoesNotExist` argument.

```console
$ mix phx.server DoesNotExist
<<<<<<< HEAD
[info] Running TaskTester.Endpoint with Cowboy on port 4000 (http)
```

If we would like to start our application and also have an `iex` session open to it, we can run the mix task within `iex` like this, `iex -S mix phx.server`.

=======
[info] Running TaskTesterWeb.Endpoint with Cowboy on port 4000 (http)
```
If we would like to start our application and also have an `iex` session open to it, we can run the mix task within `iex` like this, `iex -S mix phx.server`.

>>>>>>> e6709204
```console
$ iex -S mix phx.server
Erlang/OTP 17 [erts-6.4] [source] [64-bit] [smp:8:8] [async-threads:10] [hipe] [kernel-poll:false] [dtrace]

[info] Running TaskTesterWeb.Endpoint with Cowboy on port 4000 (http)
Interactive Elixir (1.0.4) - press Ctrl+C to exit (type h() ENTER for help)
iex(1)>
```

#### `mix phx.digest`

This task does two things, it creates a digest for our static assets and then compresses them.

"Digest" here refers to an MD5 digest of the contents of an asset which gets added to the filename of that asset. This creates a sort of "fingerprint" for it. If the digest doesn't change, browsers and CDNs will use a cached version. If it does change, they will re-fetch the new version.

Before we run this task let's inspect the contents of two directories in our hello application.

First `priv/static` which should look similar to this:

```console
├── images
│   └── phoenix.png
├── robots.txt
```

And then `assets/` which should look similar to this:

```console
├── css
│   └── app.css
├── js
│   └── app.js
├── vendor
│   └── phoenix.js
```

All of these files are our static assets. Now let's run the `mix phx.digest` task.

```console
$ mix phx.digest
Check your digested files at 'priv/static'.
```

We can now do as the task suggests and inspect the contents of `priv/static` directory. We'll see that all files from `assets/` have been copied over to `priv/static` and also each file now has a couple of versions. Those versions are:

* the original file
* a compressed file with gzip
* a file containing the original file name and its digest
* a compressed file containing the file name and its digest

We can optionally determine which files should be gzipped by using the `:gzippable_exts` option in the config file:

```elixir
config :phoenix, :gzippable_exts, ~w(.js .css)
```

> Note: We can specify a different output folder where `phx.digest` will put processed files. The first argument is the path where the static files are located.
```console
$ mix phx.digest priv/static -o www/public
Check your digested files at 'www/public'.
```

## Ecto Specific Mix Tasks

Newly generated Phoenix applications now include ecto and postgrex as dependencies by default (which is to say, unless we use the `--no-ecto` flag with `phx.new`). With those dependencies come mix tasks to take care of common ecto operations. Let's see which tasks we get out of the box.

```console
$ mix help | grep -i ecto
mix ecto.create          # Create the storage for the repo
mix ecto.drop            # Drop the storage for the repo
mix ecto.gen.migration   # Generate a new migration for the repo
mix ecto.gen.repo        # Generates a new repository
mix ecto.migrate         # Runs migrations up on a repo
mix ecto.rollback        # Reverts migrations down on a repo
```

Note: We can run any of the tasks above with the `--no-start` flag to execute the task without starting the application.

#### `ecto.create`
This task will create the database specified in our repo. By default it will look for the repo named after our application (the one generated with our app unless we opted out of ecto), but we can pass in another repo if we want.

Here's what it looks like in action.

```console
$ mix ecto.create
The database for Hello.Repo has been created.
```

If we happen to have another repo called `OurCustom.Repo` that we want to create the database for, we can run this.

```console
$ mix ecto.create -r OurCustom.Repo
The database for OurCustom.Repo has been created.
```

There are a few things that can go wrong with `ecto.create`. If our Postgres database doesn't have a "postgres" role (user), we'll get an error like this one.

```console
$ mix ecto.create
** (Mix) The database for Hello.Repo couldn't be created, reason given: psql: FATAL:  role "postgres" does not exist
```

We can fix this by creating the "postgres" role in the `psql` console with the permissions needed to log in and create a database.

```console
=# CREATE ROLE postgres LOGIN CREATEDB;
CREATE ROLE
```

If the "postgres" role does not have permission to log in to the application, we'll get this error.

```console
$ mix ecto.create
** (Mix) The database for Hello.Repo couldn't be created, reason given: psql: FATAL:  role "postgres" is not permitted to log in
```

To fix this, we need to change the permissions on our "postgres" user to allow login.

```console
=# ALTER ROLE postgres LOGIN;
ALTER ROLE
```

If the "postgres" role does not have permission to create a database, we'll get this error.

```console
$ mix ecto.create
** (Mix) The database for Hello.Repo couldn't be created, reason given: ERROR:  permission denied to create database
```

To fix this, we need to change the permissions on our "postgres" user in the `psql` console  to allow database creation.

```console
=# ALTER ROLE postgres CREATEDB;
ALTER ROLE
```

If the "postgres" role is using a password different from the default "postgres", we'll get this error.

```console
$ mix ecto.create
** (Mix) The database for Hello.Repo couldn't be created, reason given: psql: FATAL:  password authentication failed for user "postgres"
```

To fix this, we can change the password in the environment specific configuration file. For the development environment the password used can be found at the bottom of the `config/dev.exs` file.

#### `ecto.drop`

This task will drop the database specified in our repo. By default it will look for the repo named after our application (the one generated with our app unless we opted out of ecto). It will not prompt us to check if we're sure we want to drop the db, so do exercise caution.

```console
$ mix ecto.drop
The database for Hello.Repo has been dropped.
```

If we happen to have another repo that we want to drop the database for, we can specify it with the `-r` flag.

```console
$ mix ecto.drop -r OurCustom.Repo
The database for OurCustom.Repo has been dropped.
```

#### `ecto.gen.repo`

Many applications require more than one data store. For each data store, we'll need a new repo, and we can generate them automatically with `ecto.gen.repo`.

If we name our repo `OurCustom.Repo`, this task will create it here `lib/our_custom/repo.ex`.

```console
$ mix ecto.gen.repo -r OurCustom.Repo
* creating lib/our_custom
* creating lib/our_custom/repo.ex
* updating config/config.exs
Don't forget to add your new repo to your supervision tree
(typically in lib/hello.ex):

worker(OurCustom.Repo, [])
```

Notice that this task has updated `config/config.exs`. If we take a look, we'll see this extra configuration block for our new repo.

```elixir
. . .
config :hello, OurCustom.Repo,
adapter: Ecto.Adapters.Postgres,
database: "hello_repo",
username: "user",
password: "pass",
hostname: "localhost"
. . .
```

Of course, we'll need to change the login credentials to match what our database expects. We'll also need to change the config for other environments.

We certainly should follow the instructions and add our new repo to our supervision tree. In our `Hello` application, we would open up `lib/hello.ex`, and add our repo as a worker to the `children` list.

```elixir
. . .
children = [
  # Start the endpoint when the application starts
  supervisor(HelloWeb.Endpoint, []),
  # Start the Ecto repository
  worker(Hello.Repo, []),
  # Here you could define other workers and supervisors as children
  # worker(Hello.Worker, [arg1, arg2, arg3]),
  worker(OurCustom.Repo, []),
]
. . .
```

#### `ecto.gen.migration`

Migrations are a programmatic, repeatable way to affect changes to a database schema. Migrations are also just modules, and we can create them with the `ecto.gen.migration` task. Let's walk through the steps to create a migration for a new comments table.

We simply need to invoke the task with a snake_case version of the module name that we want. Preferably, the name will describe what we want the migration to do.

```console
mix ecto.gen.migration add_comments_table
* creating priv/repo/migrations
* creating priv/repo/migrations/20150318001628_add_comments_table.exs
```

Notice that the migration's filename begins with a string representation of the date and time the file was created.

Let's take a look at the file `ecto.gen.migration` has generated for us at `priv/repo/migrations/20150318001628_add_comments_table.exs`.

```elixir
defmodule Hello.Repo.Migrations.AddCommentsTable do
  use Ecto.Migration

  def change do
  end
end
```

Notice that there is a single function `change/0` which will handle both forward migrations and rollbacks. We'll define the schema changes that we want using ecto's handy dsl, and ecto will figure out what to do depending on whether we are rolling forward or rolling back. Very nice indeed.

What we want to do is create a `comments` table with a `body` column, a `word_count` column, and timestamp columns for `inserted_at` and `updated_at`.

```elixir
. . .
def change do
  create table(:comments) do
    add :body,       :string
    add :word_count, :integer
    timestamps
  end
end
. . .
```

Again, we can run this task with the `-r` flag and another repo if we need to.

```console
$ mix ecto.gen.migration -r OurCustom.Repo add_users
* creating priv/repo/migrations
* creating priv/repo/migrations/20150318172927_add_users.exs
```

For more infomation on ecto's migration dsl, please see the [ecto migration docs](http://hexdocs.pm/ecto/Ecto.Migration.html).

That's it! We're ready to run our migration.

#### `ecto.migrate`

Once we have our migration module ready, we can simply run `mix ecto.migrate` to have our changes applied to the database.

```console
$ mix ecto.migrate
[info] == Running Hello.Repo.Migrations.AddCommentsTable.change/0 forward
[info] create table comments
[info] == Migrated in 0.1s
```

When we first run `ecto.migrate`, it will create a table for us called `schema_migrations`. This will keep track of all the migrations which we run by storing the timestamp portion of the migration's filename.

Here's what the `schema_migrations` table looks like.

```console
hello_dev=# select * from schema_migrations;
version     |     inserted_at
----------------+---------------------
20150317170448 | 2015-03-17 21:07:26
20150318001628 | 2015-03-18 01:45:00
(2 rows)
```

When we roll back a migration, `ecto.rollback` will remove the record representing this migration from `schema_migrations`.

By default, `ecto.migrate` will execute all pending migrations. We can exercise more control over which migrations we run by specifying some options when we run the task.

We can specify the number of pending migrations we would like to run with the `-n` or `--step` options.

```console
$ mix ecto.migrate -n 2
[info] == Running Hello.Repo.Migrations.CreatePost.change/0 forward
[info] create table posts
[info] == Migrated in 0.0s
[info] == Running Hello.Repo.Migrations.AddCommentsTable.change/0 forward
[info] create table comments
[info] == Migrated in 0.0s
```

The `--step` option will behave the same way.

```console
mix ecto.migrate --step 2
```

We can also specify an individual migration we would like to run with the `-v` option.

```console
mix ecto.migrate -v 20150317170448
```

The `--to` option will behave the same way.

```console
mix ecto.migrate --to 20150317170448
```

#### `ecto.rollback`

The `ecto.rollback` task will reverse the last migration we have run, undoing the schema changes. `ecto.migrate` and `ecto.rollback` are mirror images of each other.

```console
$ mix ecto.rollback
[info] == Running Hello.Repo.Migrations.AddCommentsTable.change/0 backward
[info] drop table comments
[info] == Migrated in 0.0s
```

`ecto.rollback` will handle the same options as `ecto.migrate`, so `-n`, `--step`, `-v`, and `--to` will behave as they do for `ecto.migrate`.

## Creating Our Own Mix Tasks

As we've seen throughout this guide, both mix itself and the dependencies we bring in to our application provide a number of really useful tasks for free. Since neither of these could possibly anticipate all our individual application's needs, mix allows us to create our own custom tasks. That's exactly what we are going to do now.

The first thing we need to do is create a `mix/tasks` directory inside of `lib`. This is where any of our application specific mix tasks will go.

```console
$ mkdir -p lib/mix/tasks
```

Inside that directory, let's create a new file, `hello.greeting.ex`, that looks like this.

```elixir
defmodule Mix.Tasks.Hello.Greeting do
  use Mix.Task

  @shortdoc "Sends a greeting to us from Hello Phoenix"

  @moduledoc """
    This is where we would put any long form documentation or doctests.
  """

  def run(_args) do
    Mix.shell.info "Greetings from the Hello Phoenix Application!"
  end

  # We can define other functions as needed here.
end
```

Let's take a quick look at the moving parts involved in a working mix task.

The first thing we need to do is name our module. In order to properly namespace it, we begin with `Mix.Tasks`. We'd like to invoke this as `mix hello.greeting`, so we complete the module name with
`Hello.Greeting`.

The `use Mix.Task` line clearly brings in functionality from mix that makes this module behave as a mix task.

The `@shortdoc` module attribute holds a string which will describe our task when users invoke `mix help`.

`@moduledoc` serves the same function that it does in any module. It's where we can put long-form documentation and doctests, if we have any.

The `run/1` function is the critical heart of any mix task. It's the function that does all the work when users invoke our task. In ours, all we do is send a greeting from our app, but we can implement our `run/1` function to do whatever we need it to. Note that `Mix.shell.info/1` is the preferred way to print text back out to the user.

Of course, our task is just a module, so we can define other private functions as needed to support our `run/1` function.

Now that we have our task module defined, our next step is to compile the application.

```console
$ mix compile
Compiled lib/tasks/hello.greeting.ex
Generated hello.app
```

Now our new task should be visible to `mix help`.

```console
$ mix help | grep hello
mix hello.greeting # Sends a greeting to us from Hello Phoenix
```

Notice that `mix help` displays the text we put into the `@shortdoc` along with the name of our task.

So far, so good, but does it work?

```console
$ mix hello.greeting
Greetings from the Hello Phoenix Application!
```

Indeed it does.

If you want to make your new mix task to use your application's infrastructure, you need to make sure the application is started when mix task is being executed. This is particularly useful if you need to access your database from within the mix task. Thankfully, mix makes it really easy for us:

```elixir
  . . .
  def run(_args) do
    Mix.Task.run "app.start"
    Mix.shell.info "Now I have access to Repo and other goodies!"
  end
  . . .
```<|MERGE_RESOLUTION|>--- conflicted
+++ resolved
@@ -368,13 +368,8 @@
 
 ```console
 $ mix phx.gen.channel Room
-<<<<<<< HEAD
-* creating web/channels/room_channel.ex
-* creating test/channels/room_channel_test.exs
-=======
 * creating lib/hello_web/channels/room_channel.ex
 * creating test/hello_web/channels/room_channel_test.exs
->>>>>>> e6709204
 ```
 
 When `phx.gen.channel` is done, it helpfully tells us that we need to add a channel route to our router file.
@@ -392,11 +387,7 @@
 
 ```console
 $ mix phx.gen.presence Presence
-<<<<<<< HEAD
-$ web/channels/presence.ex
-=======
 $ lib/hello_web/channels/presence.ex
->>>>>>> e6709204
 ```
 
 #### `mix phx.routes`
@@ -412,13 +403,8 @@
 We can also specify an individual router if we have more than one for our application.
 
 ```console
-<<<<<<< HEAD
-$ mix phx.routes TaskTester.Router
-page_path  GET  /  TaskTester.PageController.index/2
-=======
 $ mix phx.routes TaskTesterWeb.Router
 page_path  GET  /  TaskTesterWeb.PageController.index/2
->>>>>>> e6709204
 ```
 
 #### `mix phx.server`
@@ -427,28 +413,16 @@
 
 ```console
 $ mix phx.server
-<<<<<<< HEAD
-[info] Running TaskTester.Endpoint with Cowboy on port 4000 (http)
-=======
 [info] Running TaskTesterWeb.Endpoint with Cowboy on port 4000 (http)
->>>>>>> e6709204
 ```
 It silently ignores our `DoesNotExist` argument.
 
 ```console
 $ mix phx.server DoesNotExist
-<<<<<<< HEAD
-[info] Running TaskTester.Endpoint with Cowboy on port 4000 (http)
-```
-
+[info] Running TaskTesterWeb.Endpoint with Cowboy on port 4000 (http)
+```
 If we would like to start our application and also have an `iex` session open to it, we can run the mix task within `iex` like this, `iex -S mix phx.server`.
 
-=======
-[info] Running TaskTesterWeb.Endpoint with Cowboy on port 4000 (http)
-```
-If we would like to start our application and also have an `iex` session open to it, we can run the mix task within `iex` like this, `iex -S mix phx.server`.
-
->>>>>>> e6709204
 ```console
 $ iex -S mix phx.server
 Erlang/OTP 17 [erts-6.4] [source] [64-bit] [smp:8:8] [async-threads:10] [hipe] [kernel-poll:false] [dtrace]
